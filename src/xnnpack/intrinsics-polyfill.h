--- conflicted
+++ resolved
@@ -265,44 +265,4 @@
 }
 #endif  // AArch64 GCC pre-8, 8.1-8.4, 9.1-9.3
 
-#endif  // ARM64 NEON
-
-// Hexagon
-#if XNN_ARCH_HEXAGON
-#include <hvx_hexagon_protos.h>
-#include <hexagon_types.h>
-
-static XNN_INTRINSIC
-<<<<<<< HEAD
-void Q6_V_vstu_variable(void *addr, uint32_t n, HVX_Vector vin)
-{
-    // Rotate as needed.
-    vin = Q6_V_vlalign_VVR(vin, vin, (size_t) addr);
-
-    uint32_t left_off = (size_t) addr & 127;
-    uint32_t right_off = left_off + n;
-
-    HVX_VectorPred ql_not = Q6_Q_vsetq_R((size_t) addr);
-    HVX_VectorPred qr = Q6_Q_vsetq2_R(right_off);
-
-    if (right_off > 128)
-    {
-        Q6_vmem_QRIV(qr, (HVX_Vector*) addr + 1, vin);
-        // all 1's
-        qr = Q6_Q_vcmp_eq_VbVb(vin, vin);
-    }
-
-    ql_not = Q6_Q_or_QQn(ql_not, qr);
-    Q6_vmem_QnRIV(ql_not, (HVX_Vector*) addr, vin);
-=======
-void Q6_V_vstu_scalar(char *addr, size_t nb, HVX_Vector vin)
-{
-    char temp[128];
-    *((HVX_UVector *)temp) = vin;
-    for (unsigned idx = 0; idx < nb; idx++) {
-        *addr = temp[idx];
-         addr++;
-    }
->>>>>>> 0217166a
-}
-#endif  // Hexagon+#endif  // ARM64 NEON